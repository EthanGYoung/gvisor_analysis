--- conflicted
+++ resolved
@@ -6,7 +6,6 @@
 	RUNTIME=$1
 
 	# Spin up
-<<<<<<< HEAD
 	TEST_SPINUP_LIST[0]="$C_SPINUP_FOLDER_PATH$(echo "test.sh")
 							$C_SPINUP_FOLDER_PATH
 							$C_SPINUP_APP_NAME
@@ -74,17 +73,10 @@
 						$WERKZEUG_APP_NAME
 						$RUNTIME
 						$WERKZEUG_NUM_TRAILS"
-=======
-	TEST_SPINUP_LIST[0]="experiments/spinup/run.sh"
-
-	# Import
-	TEST_IMPORT_LIST[0]="experiments/import/run.sh"
->>>>>>> 33a0cfb8
 
 	# Execute
 	TEST_EXECUTE_LIST[0]="$GETPID_FOLDER_PATH$(echo "test.sh")
 			      	$GETPID_FOLDER_PATH
-<<<<<<< HEAD
 							$GETPID_APP_NAME
 							$RUNTIME
 							$GETPID_NUM_CALLS"
@@ -106,41 +98,10 @@
 							$WRITE_APP_NAME
 							$RUNTIME
 							$WRITE_TRAILS
-=======
-				$GETPID_APP_NAME
-				$RUNTIME
-				$GETPID_NUM_CALLS"
-	TEST_EXECUTE_LIST[1]="$NETWORK_FOLDER_PATH$(echo "test.sh")
-			      	$NETWORK_FOLDER_PATH
-				$NETWORK_APP_NAME
-				$RUNTIME
-				$NETWORK_TRAILS
-			     	$NETWORK_URL"
-	TEST_EXECUTE_LIST[2]="$READ_FOLDER_PATH$(echo "test.sh")
-			      	$READ_FOLDER_PATH
-				$READ_APP_NAME
-				$RUNTIME
-				$READ_TRAILS
-			      	$READ_READ_SIZE
-				$READ_FILE"
-	TEST_EXECUTE_LIST[3]="$WRITE_FOLDER_PATH$(echo "test.sh")
-				$WRITE_FOLDER_PATH
-				$WRITE_APP_NAME
-				$RUNTIME
-				$WRITE_TRAILS
->>>>>>> 33a0cfb8
 			      	$WRITE_WRITE_SIZE
 			      	$WRITE_FILE"
 	# Lifecycle
 	TEST_LIFECYCLE_LIST[0]="$THREAD_FOLDER_PATH$(echo "test.sh")
-<<<<<<< HEAD
-							$THREAD_FOLDER_PATH
-							$THREAD_APP_NAME
-							$RUNTIME
-							$THREAD_SPINUP_NUM_THREADS
-							$THREAD_SPINUP_NUM_TRAILS
-							$THREAD_SPINUP_NUM_SPINUPS_PER_THREAD"
-=======
 				$THREAD_FOLDER_PATH
 				$THREAD_APP_NAME
 				$RUNTIME
@@ -153,7 +114,6 @@
   #Get correct path to log
   LOG_PATH=$(echo $1 | cut -d' ' -f 1)
   LOG_PATH=$(pwd)$(echo "/")$(echo $LOG_PATH | rev | cut -c 8- | rev)$(echo "logs/test.log")
->>>>>>> 33a0cfb8
 }
 
 echo "Test Suite Initializing..."
@@ -162,7 +122,6 @@
 echo experiments/*/*/ | xargs -n 1 cp test.sh
 echo experiments/*/*/ | xargs -n 1 cp funcs.sh
 
-<<<<<<< HEAD
 echo experiments/import/*/ | xargs -n 1 cp experiments/import/test_config.sh
 echo experiments/spinup/*/ | xargs -n 1 cp experiments/spinup/test_config.sh
 
@@ -172,14 +131,6 @@
 TEST_LIST=( "${TEST_SPINUP_LIST[@]}" \
             "${TEST_IMPORT_LIST[@]}" \
             #"${TEST_EXECUTE_LIST[@]}" \
-=======
-echo "Test Suite executing on bare metal."
-generate_cmds "runsc"
-
-TEST_LIST=( #"${TEST_SPINUP_LIST[@]}" \
-            #"${TEST_IMPORT_LIST[@]}" \
-            "${TEST_EXECUTE_LIST[@]}" \
->>>>>>> 33a0cfb8
             #"${TEST_LIFECYCLE_LIST[@]}" \
           )
 
@@ -188,29 +139,18 @@
 for i in "${TEST_LIST[@]}"
 do
   echo "Initializing test: $i"
-<<<<<<< HEAD
 
-  # Changing to test directory
-  #NEW_PATH=$(echo $i | cut -d' ' -f 1) # Change to correct directory
-  #cd $(echo $NEW_PATH | rev | cut -c 8- | rev)
-
-  /bin/bash $i
-=======
-  
   #create_log $i
   #echo "Saving log to $LOG_PATH"
   /bin/bash $i
   #/bin/bash $i > $LOG_PATH
->>>>>>> 33a0cfb8
   cd $HOME_DIR
 done
 
 echo "Deleting test.sh and funcs.sh from all directories"
 rm experiments/*/*/test.sh ; rm experiments/*/*/funcs.sh
-<<<<<<< HEAD
 rm experiments/import/*/test_config.sh
 rm experiments/spinup/*/test_config.sh
-=======
->>>>>>> 33a0cfb8
+
 
 echo "Test Suite Completed"